--- conflicted
+++ resolved
@@ -249,7 +249,7 @@
 
         match body.get("statusCode"):
             case 100:
-                return body["body"]  # type: ignore
+                return body["body"]  # type: ignore[no-any-return]
             case 161 | 171:
                 # SwitchBot docs claim that 161 is the code for device
                 # being offline, and 171 for a _hub_ being offline.
@@ -260,22 +260,6 @@
                 _LOGGER.error("Error %d: %s", response.status, body)
                 raise SwitchBotConnectionError
 
-<<<<<<< HEAD
-=======
-            match body.get("statusCode"):
-                case 100:
-                    return body["body"]  # type: ignore[no-any-return]
-                case 161 | 171:
-                    # SwitchBot docs claim that 161 is the code for device
-                    # being offline, and 171 for a _hub_ being offline.
-                    # In testing, the Plug Mini (JP) return 171 when not
-                    # online too.
-                    raise SwitchBotDeviceOfflineError
-                case _:
-                    _LOGGER.error("Error %d: %s", response.status, body)
-                    raise SwitchBotConnectionError
-
->>>>>>> 32940aeb
     async def list_devices(self) -> list[Device | Remote]:
         """List devices."""
         body = await self._request(METH_GET, "devices")
