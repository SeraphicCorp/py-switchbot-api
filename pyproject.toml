[tool.poetry]
name = "switchbot_api"
version = "2.3.1"
description = "An asynchronous library to use Switchbot API"
authors = ["Ravaka Razafimanantsoa <contact@ravaka.dev>"]
license = "MIT"
readme = "README.md"
packages = [{include = "switchbot_api"}]
repository = "https://github.com/SeraphicCorp/py-switchbot-api"

[tool.poetry.dependencies]
python = "^3.10"
aiohttp = ">=3.0.0"


[tool.poetry.group.dev.dependencies]
coverage = {version = "7.6.10", extras = ["toml"]}
mypy = "^1.4.1"
pytest-asyncio = "^0.25.2"
pytest-freezer = "^0.4.9"
pytest = "^8.3.4"
syrupy = "^4.8.1"
aioresponses = "^0.7.7"
ruff = "^0.9.2"
pytest-cov = "^6.0.0"
covdefaults = "^2.3.0"
codespell = "^2.3.0"
pre-commit = "^4.0.1"
pre-commit-hooks = "^5.0.0"
yamllint = "^1.35.1"

[tool.mypy]
# Specify the target platform details in config, so your developers are
# free to run mypy on Windows, Linux, or macOS and get consistent
# results.
platform = "linux"
python_version = "3.11"

# show error messages from unrelated files
follow_imports = "normal"

# suppress errors about unsatisfied imports
ignore_missing_imports = true

# be strict
check_untyped_defs = true
disallow_any_generics = true
disallow_incomplete_defs = true
disallow_subclassing_any = true
disallow_untyped_calls = true
disallow_untyped_decorators = true
disallow_untyped_defs = true
no_implicit_optional = true
strict_optional = true
warn_incomplete_stub = true
warn_no_return = true
warn_redundant_casts = true
warn_return_any = true
warn_unused_configs = true
warn_unused_ignores = true


[tool.pytest.ini_options]
addopts = "--cov"
asyncio_mode = "auto"
pythonpath = ["switchbot_api"]

[tool.coverage.report]
skip_empty = true
show_missing = true
fail_under = 50

[tool.coverage.run]
plugins = ["covdefaults"]
source = ["switchbot_api"]


[tool.ruff.lint]
ignore = [
<<<<<<< HEAD
  "D101",
  "D400",
  "D415",
=======
  "E501",
>>>>>>> cc3100f3
  "SIM117",
  "RSE102",
  "FA102",
  "RET504",
  "PGH003",
  "ANN401", # Opinioated warning on disallowing dynamically typed expressions
  "COM812", # Conflicts with other rules
  "D203", # Conflicts with other rules
  "D213", # Conflicts with other rules
  "D417", # False positives in some occasions
  "ISC001", # Conflicts with other rules
  "PLR2004", # Just annoying, not really useful
]
select = ["ALL"]

[tool.ruff.lint.flake8-pytest-style]
fixture-parentheses = false
mark-parentheses = false

[tool.ruff.lint.isort]
known-first-party = ["switchbot_api"]
force-sort-within-sections = true
split-on-trailing-comma = false
combine-as-imports = true

[tool.ruff.lint.mccabe]
max-complexity = 25


[build-system]
requires = ["poetry-core"]
build-backend = "poetry.core.masonry.api"<|MERGE_RESOLUTION|>--- conflicted
+++ resolved
@@ -77,13 +77,6 @@
 
 [tool.ruff.lint]
 ignore = [
-<<<<<<< HEAD
-  "D101",
-  "D400",
-  "D415",
-=======
-  "E501",
->>>>>>> cc3100f3
   "SIM117",
   "RSE102",
   "FA102",
