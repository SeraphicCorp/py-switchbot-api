[tool.poetry]
name = "switchbot_api"
version = "2.3.1"
description = "An asynchronous library to use Switchbot API"
authors = ["Ravaka Razafimanantsoa <contact@ravaka.dev>"]
license = "MIT"
readme = "README.md"
packages = [{include = "switchbot_api"}]
repository = "https://github.com/SeraphicCorp/py-switchbot-api"

[tool.poetry.dependencies]
python = "^3.10"
aiohttp = ">=3.0.0"


[tool.poetry.group.dev.dependencies]
coverage = {version = "7.6.10", extras = ["toml"]}
mypy = "^1.4.1"
pytest-asyncio = "^0.25.2"
pytest-freezer = "^0.4.9"
pytest = "^8.3.4"
syrupy = "^4.8.1"
aioresponses = "^0.7.7"
ruff = "^0.9.2"
pytest-cov = "^6.0.0"
covdefaults = "^2.3.0"
codespell = "^2.3.0"
pre-commit = "^4.0.1"
pre-commit-hooks = "^5.0.0"
yamllint = "^1.35.1"

[tool.mypy]
# Specify the target platform details in config, so your developers are
# free to run mypy on Windows, Linux, or macOS and get consistent
# results.
platform = "linux"
python_version = "3.11"

# show error messages from unrelated files
follow_imports = "normal"

# suppress errors about unsatisfied imports
ignore_missing_imports = true

# be strict
check_untyped_defs = true
disallow_any_generics = true
disallow_incomplete_defs = true
disallow_subclassing_any = true
disallow_untyped_calls = true
disallow_untyped_decorators = true
disallow_untyped_defs = true
no_implicit_optional = true
strict_optional = true
warn_incomplete_stub = true
warn_no_return = true
warn_redundant_casts = true
warn_return_any = true
warn_unused_configs = true
warn_unused_ignores = true


[tool.pytest.ini_options]
addopts = "--cov"
asyncio_mode = "auto"
pythonpath = ["switchbot_api"]

[tool.coverage.report]
skip_empty = true
show_missing = true
fail_under = 50

[tool.coverage.run]
plugins = ["covdefaults"]
source = ["switchbot_api"]


[tool.ruff.lint]
ignore = [
<<<<<<< HEAD
  "ANN003",
=======
  "N818",
>>>>>>> 2ebde19c
  "D101",
  "E501",
  "D400",
  "D415",
  "SIM117",
  "RSE102",
  "FA102",
  "RET504",
  "D401",
  "D413",
  "I001",
  "PGH003",
  "ANN401", # Opinioated warning on disallowing dynamically typed expressions
  "COM812", # Conflicts with other rules
  "D203", # Conflicts with other rules
  "D213", # Conflicts with other rules
  "D417", # False positives in some occasions
  "ISC001", # Conflicts with other rules
  "PLR2004", # Just annoying, not really useful
]
select = ["ALL"]

[tool.ruff.lint.flake8-pytest-style]
fixture-parentheses = false
mark-parentheses = false

[tool.ruff.lint.isort]
known-first-party = ["switchbot_api"]
force-sort-within-sections = true
split-on-trailing-comma = false
combine-as-imports = true

[tool.ruff.lint.mccabe]
max-complexity = 25


[build-system]
requires = ["poetry-core"]
build-backend = "poetry.core.masonry.api"<|MERGE_RESOLUTION|>--- conflicted
+++ resolved
@@ -77,11 +77,6 @@
 
 [tool.ruff.lint]
 ignore = [
-<<<<<<< HEAD
-  "ANN003",
-=======
-  "N818",
->>>>>>> 2ebde19c
   "D101",
   "E501",
   "D400",
