--- conflicted
+++ resolved
@@ -78,12 +78,6 @@
 [tool.ruff.lint]
 ignore = [
   "E501",
-<<<<<<< HEAD
-  "D400",
-  "D415",
-=======
-  "SIM117",
->>>>>>> cc3100f3
   "RSE102",
   "FA102",
   "RET504",
