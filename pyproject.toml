--- conflicted
+++ resolved
@@ -77,11 +77,6 @@
 
 [tool.ruff.lint]
 ignore = [
-<<<<<<< HEAD
-  "E501",
-=======
-  "SIM117",
->>>>>>> f9b61faa
   "RSE102",
   "FA102",
   "RET504",
