[tool.poetry]
name = "switchbot_api"
version = "2.3.1"
description = "An asynchronous library to use Switchbot API"
authors = ["Ravaka Razafimanantsoa <contact@ravaka.dev>"]
license = "MIT"
readme = "README.md"
packages = [{include = "switchbot_api"}]
repository = "https://github.com/SeraphicCorp/py-switchbot-api"

[tool.poetry.dependencies]
python = "^3.10"
aiohttp = ">=3.0.0"


[tool.poetry.group.dev.dependencies]
coverage = {version = "7.6.10", extras = ["toml"]}
mypy = "^1.4.1"
pytest-asyncio = "^0.25.2"
pytest-freezer = "^0.4.9"
pytest = "^8.3.4"
syrupy = "^4.8.1"
aioresponses = "^0.7.7"
ruff = "^0.9.2"
pytest-cov = "^6.0.0"
covdefaults = "^2.3.0"
codespell = "^2.3.0"
pre-commit = "^4.0.1"
pre-commit-hooks = "^5.0.0"
yamllint = "^1.35.1"

[tool.mypy]
# Specify the target platform details in config, so your developers are
# free to run mypy on Windows, Linux, or macOS and get consistent
# results.
platform = "linux"
python_version = "3.11"

# show error messages from unrelated files
follow_imports = "normal"

# suppress errors about unsatisfied imports
ignore_missing_imports = true

# be strict
check_untyped_defs = true
disallow_any_generics = true
disallow_incomplete_defs = true
disallow_subclassing_any = true
disallow_untyped_calls = true
disallow_untyped_decorators = true
disallow_untyped_defs = true
no_implicit_optional = true
strict_optional = true
warn_incomplete_stub = true
warn_no_return = true
warn_redundant_casts = true
warn_return_any = true
warn_unused_configs = true
warn_unused_ignores = true


[tool.pytest.ini_options]
addopts = "--cov"
asyncio_mode = "auto"
pythonpath = ["switchbot_api"]

[tool.coverage.report]
skip_empty = true
show_missing = true
fail_under = 50

[tool.coverage.run]
plugins = ["covdefaults"]
source = ["switchbot_api"]


[tool.ruff.lint]
ignore = [
<<<<<<< HEAD
  "RSE102",
=======
  "SIM117",
>>>>>>> be3a83a5
  "PGH003",
  "ANN401", # Opinioated warning on disallowing dynamically typed expressions
  "COM812", # Conflicts with other rules
  "D203", # Conflicts with other rules
  "D213", # Conflicts with other rules
  "D417", # False positives in some occasions
  "ISC001", # Conflicts with other rules
  "PLR2004", # Just annoying, not really useful
]
select = ["ALL"]

[tool.ruff.lint.flake8-pytest-style]
fixture-parentheses = false
mark-parentheses = false

[tool.ruff.lint.isort]
known-first-party = ["switchbot_api"]
force-sort-within-sections = true
split-on-trailing-comma = false
combine-as-imports = true

[tool.ruff.lint.mccabe]
max-complexity = 25


[build-system]
requires = ["poetry-core"]
build-backend = "poetry.core.masonry.api"<|MERGE_RESOLUTION|>--- conflicted
+++ resolved
@@ -77,11 +77,6 @@
 
 [tool.ruff.lint]
 ignore = [
-<<<<<<< HEAD
-  "RSE102",
-=======
-  "SIM117",
->>>>>>> be3a83a5
   "PGH003",
   "ANN401", # Opinioated warning on disallowing dynamically typed expressions
   "COM812", # Conflicts with other rules
