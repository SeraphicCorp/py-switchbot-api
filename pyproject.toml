--- conflicted
+++ resolved
@@ -79,11 +79,6 @@
 ignore = [
   "SIM117",
   "RSE102",
-<<<<<<< HEAD
-  "RET504",
-=======
-  "PGH003",
->>>>>>> ce201020
   "ANN401", # Opinioated warning on disallowing dynamically typed expressions
   "COM812", # Conflicts with other rules
   "D203", # Conflicts with other rules
