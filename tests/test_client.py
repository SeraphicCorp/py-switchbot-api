"""Tests for the client."""

from __future__ import annotations

from typing import TYPE_CHECKING, Any

<<<<<<< HEAD
from aiohttp import ClientError
from aioresponses import CallbackResult, aioresponses
=======
from aioresponses import aioresponses
>>>>>>> be3a83a5
import pytest

from switchbot_api import SwitchBotConnectionError
from tests import load_fixture
from tests.const import MOCK_URL

if TYPE_CHECKING:
    from switchbot_api import SwitchBotAPI
    from syrupy import SnapshotAssertion


async def test_client_error(
    client: SwitchBotAPI,
    responses: aioresponses,
) -> None:
    """Test client error."""

    async def response_handler(_: str, **_kwargs: Any) -> CallbackResult:
        """Response handler for this test."""
        raise ClientError

    responses.get(
        f"{MOCK_URL}/devices",
        callback=response_handler,
    )
    with pytest.raises(SwitchBotConnectionError):
        await client.list_devices()


async def test_device_list(
    client: SwitchBotAPI,
    responses: aioresponses,
    snapshot: SnapshotAssertion,
) -> None:
    """Test listing devices."""
    responses.get(
        f"{MOCK_URL}/devices",
        status=200,
        body=load_fixture("device_list.json"),
    )
    assert await client.list_devices() == snapshot


@pytest.mark.parametrize(
    "device_fixture",
    [
        "curtain",
        "curtain3",
        "hub_2",
    ],
)
async def test_device_status(
    client: SwitchBotAPI,
    responses: aioresponses,
    snapshot: SnapshotAssertion,
    device_fixture: str,
) -> None:
    """Test fetching device status."""
    responses.get(
        f"{MOCK_URL}/devices/abc/status",
        status=200,
        body=load_fixture(f"{device_fixture}.json"),
    )
    assert await client.get_status("abc") == snapshot<|MERGE_RESOLUTION|>--- conflicted
+++ resolved
@@ -4,12 +4,8 @@
 
 from typing import TYPE_CHECKING, Any
 
-<<<<<<< HEAD
 from aiohttp import ClientError
 from aioresponses import CallbackResult, aioresponses
-=======
-from aioresponses import aioresponses
->>>>>>> be3a83a5
 import pytest
 
 from switchbot_api import SwitchBotConnectionError
